--- conflicted
+++ resolved
@@ -54,7 +54,7 @@
 // maintained/included in the decimated track.
 template <typename _Track, typename _Adapter>
 void Decimate(const _Track& _src, const _Adapter& _adapter, float _tolerance,
-              _Track* _dest, ozz::Vector<bool>::Std* _included) {
+              _Track* _dest, ozz::vector<bool>* _included) {
   // Empties vector so every element is initialized when resize is called.
   _included->clear();
 
@@ -70,11 +70,7 @@
   ozz::stack<Segment> segments;
 
   // Bit vector of all points to included.
-<<<<<<< HEAD
   _included->resize(_src.size(), false);
-=======
-  ozz::vector<bool> included(_src.size(), false);
->>>>>>> 20aaa3ac
 
   // Pushes segment made from first and last points.
   segments.push(Segment(0, _src.size() - 1));
