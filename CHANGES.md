--- conflicted
+++ resolved
@@ -1,20 +1,15 @@
 
-<<<<<<< HEAD
 ik
 ----------------------
 * Library
+  - [animation] Allows resizing SamplingCache, meaning the can be allocated without knowing the number of joints the cache needs to support.
+  - [memory] Removes (too error prone) ozz::memory::Allocator typed allocation functions.
   - [math] Changes all conversion from AxisAngle to use separate arguments for axis and angle. This is more in line with function use cases.
   - [math] Adds quaternions initialization from two vectors.
   - [simd math] Updates simd math functions to prevent unnecessary operations. Some functions now return undefined values for some components, like Dot3 that will return the dot value in x and undefined values for x, y, z. See [simd_math.h](include/ozz/base/maths/simd_math.h) for each function documentation.
   - [simd math] Implements AVX and FMA optimizations (when enabled at compile time).
   - [simd math] Implements simd quaternions, making it easier to use quaternion with other simd math code.
   - [simd math] Exposes swizzling operations.
-=======
-* Library
- - [animation] Allows resizing SamplingCache, meaning the can be allocated without knowing the number of joints the cache needs to support.
- - [memory] Removes (too error prone) ozz::memory::Allocator typed allocation functions.
-
->>>>>>> 3ab4c9ac
 
 Release version 0.10.0
 ----------------------
