--- conflicted
+++ resolved
@@ -1,19 +1,10 @@
-<<<<<<< HEAD
 Next version
 ----------------------
+
 * Library
   - [offline] Moved RawAnimation::JointTrack::Validate() to raw_animation_utils.h ValidateTrack().
   - [offline] Added an option to skip validation when sampling RawAnimtion through raw_animation_utils.h functions. This can be used to prevent redundant validations. Note that RawAnimation sampling behavior is undefined if using an invalid RawAnimation with validate parameter set to false.
   - [offline] Added a constant track optimizer (ozz::animation::offline::AnimationConstantOptimizer), useful to strip constant tracks (only) without impacting overall animation accuracy.
-  - [base] Removes ScopedPtr implicit cast operator to pointer type. It avoids risking duplicating ownership, and complies with unique_ptr specification.
-=======
-Next release
-------------
-
-* Build pipeline
-  - Enables c++11 feature by default for all targets.
-
-* Library
   - [animation] Removes skeleton_utils.h IterateMemFun helper that can be replaced by std::bind.
   - [base] Replaces OZZ_NEW and OZZ_DELETE macros with template functions ozz::New and ozz::Delete.
   - [base] Removes ScopedPtr in favor of an alias to standard unique_ptr that remaps to ozz deallocator. Implements make_unique using ozz allocator.
@@ -21,7 +12,9 @@
   - [base] Renames all aliased ozz containers to there orignal std name: vector, map etc... 
   - [base] Replaces OZZ_ALIGN_OF and OZZ_ALIGN by standard alignof and alignas keywords.
   - [base] Replaces OZZ_STATIC_ASSERT by standard static_assert keyword.
->>>>>>> 20aaa3ac
+
+* Build pipeline
+  - Enables c++11 feature by default for all targets.
 
 * Tools
   - Strips constant animation tracks even when optimization is turned off. This allows to reduce animations size without affecting accuracy.
