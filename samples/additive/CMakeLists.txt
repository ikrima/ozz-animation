--- conflicted
+++ resolved
@@ -3,32 +3,18 @@
   DEPENDS $<$<BOOL:${ozz_build_fbx}>:BUILD_DATA>
           $<$<BOOL:${ozz_build_fbx}>:BUILD_DATA_SAMPLE>
           "${CMAKE_CURRENT_LIST_DIR}/README.md"
-<<<<<<< HEAD
-          "${ozz_media_directory}/bin/arnaud_mesh.ozz"
           "${ozz_media_directory}/bin/pab_skeleton.ozz"
           "${ozz_media_directory}/bin/pab_walk.ozz"
           "${ozz_media_directory}/bin/pab_crackhead_additive.ozz"
-=======
-          "${ozz_media_directory}/bin/alain_skeleton.ozz"
-          "${ozz_media_directory}/bin/alain_walk.ozz"
-          "${ozz_media_directory}/bin/alain_crackhead_additive.ozz"
->>>>>>> 62369945
   OUTPUT  "${CMAKE_CURRENT_BINARY_DIR}/README.md"
           "${CMAKE_CURRENT_BINARY_DIR}/media/skeleton.ozz"
           "${CMAKE_CURRENT_BINARY_DIR}/media/animation_base.ozz"
           "${CMAKE_CURRENT_BINARY_DIR}/media/animation_additive.ozz"
   COMMAND ${CMAKE_COMMAND} -E make_directory media
   COMMAND ${CMAKE_COMMAND} -E copy "${CMAKE_CURRENT_LIST_DIR}/README.md" .
-<<<<<<< HEAD
-  COMMAND ${CMAKE_COMMAND} -E copy "${ozz_media_directory}/bin/arnaud_mesh.ozz" "./media/mesh.ozz"
   COMMAND ${CMAKE_COMMAND} -E copy "${ozz_media_directory}/bin/pab_skeleton.ozz" "./media/skeleton.ozz"
   COMMAND ${CMAKE_COMMAND} -E copy "${ozz_media_directory}/bin/pab_walk.ozz" "./media/animation_base.ozz"
   COMMAND ${CMAKE_COMMAND} -E copy "${ozz_media_directory}/bin/pab_crackhead_additive.ozz" "./media/animation_additive.ozz"
-=======
-  COMMAND ${CMAKE_COMMAND} -E copy "${ozz_media_directory}/bin/alain_skeleton.ozz" "./media/skeleton.ozz"
-  COMMAND ${CMAKE_COMMAND} -E copy "${ozz_media_directory}/bin/alain_walk.ozz" "./media/animation_base.ozz"
-  COMMAND ${CMAKE_COMMAND} -E copy "${ozz_media_directory}/bin/alain_crackhead_additive.ozz" "./media/animation_additive.ozz"
->>>>>>> 62369945
   VERBATIM)
 
 add_executable(sample_additive
